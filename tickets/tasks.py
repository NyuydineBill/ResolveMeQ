from celery import shared_task
from celery.exceptions import MaxRetriesExceededError
from django.conf import settings
import requests
from .models import Ticket
import logging
from core.celery import app

logger = logging.getLogger(__name__)

@app.task(bind=True, max_retries=3)
def process_ticket_with_agent(self, ticket_id):
    """
    Celery task to process a ticket with the AI agent.
    Includes retry logic and proper error handling.
    """
    logger.info(f"Celery task started for ticket_id={ticket_id}")
    try:
        ticket = Ticket.objects.get(ticket_id=ticket_id)
        
        # Skip if already processed
        if ticket.agent_processed:
            logger.info(f"Ticket {ticket_id} already processed by agent")
            return False

        # Prepare the payload as expected by FastAPI
        payload = {
            "ticket_id": ticket.ticket_id,
            "issue_type": ticket.issue_type,
            "description": ticket.description,
            "category": ticket.category,
            "tags": ticket.tags,
            "user": {
                "id": ticket.user.user_id,
                "name": ticket.user.name,
                "department": ticket.user.department
            }
        }

        # Send to agent
        agent_url = getattr(settings, 'AI_AGENT_URL', 'https://agent.resolvemeq.com/api/analyze')
<<<<<<< HEAD
        headers = {"Content-Type": "application/json"}
        logger.info(f"Sending POST to FastAPI: {agent_url} with payload: {payload}")
        response = requests.post(agent_url, json=payload, headers=headers, timeout=30)
=======
        logger.info(f"Sending POST to FastAPI: {agent_url} with payload: {payload}")
        response = requests.post(agent_url, json=payload, timeout=30)
>>>>>>> 68e80eb4
        logger.info(f"Received response from FastAPI: {response.status_code} {response.text}")
        response.raise_for_status()

        # Update ticket with agent response
        ticket.agent_response = response.json()
        ticket.agent_processed = True
        ticket.save()

        logger.info(f"Successfully processed ticket {ticket_id} with agent")
        return True

    except requests.RequestException as exc:
        logger.error(f"Error processing ticket {ticket_id} with agent: {str(exc)}")
        try:
            # Retry with exponential backoff
            self.retry(exc=exc, countdown=60 * (2 ** self.request.retries))
        except MaxRetriesExceededError:
            logger.error(f"Max retries exceeded for ticket {ticket_id}")
            return False

    except Ticket.DoesNotExist:
        logger.error(f"Ticket {ticket_id} not found")
        return False

    except Exception as e:
        logger.error(f"Unexpected error processing ticket {ticket_id}: {str(e)}")
        return False<|MERGE_RESOLUTION|>--- conflicted
+++ resolved
@@ -39,14 +39,9 @@
 
         # Send to agent
         agent_url = getattr(settings, 'AI_AGENT_URL', 'https://agent.resolvemeq.com/api/analyze')
-<<<<<<< HEAD
         headers = {"Content-Type": "application/json"}
         logger.info(f"Sending POST to FastAPI: {agent_url} with payload: {payload}")
         response = requests.post(agent_url, json=payload, headers=headers, timeout=30)
-=======
-        logger.info(f"Sending POST to FastAPI: {agent_url} with payload: {payload}")
-        response = requests.post(agent_url, json=payload, timeout=30)
->>>>>>> 68e80eb4
         logger.info(f"Received response from FastAPI: {response.status_code} {response.text}")
         response.raise_for_status()
 
